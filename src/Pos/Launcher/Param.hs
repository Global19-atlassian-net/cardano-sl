--- conflicted
+++ resolved
@@ -40,12 +40,8 @@
     , npBaseParams  :: !BaseParams        -- ^ See 'BaseParams'
     , npCustomUtxo  :: !(Maybe Utxo)      -- ^ predefined custom utxo
     , npTimeLord    :: !Bool              -- ^ @True@ if node started as time-lord
-<<<<<<< HEAD
     , npJLFile      :: !(Maybe FilePath)
     , npMalicious   :: !Bool              -- ^ @True@ if node should emulate malicious actions
     , npMalicious'  :: ![NetworkAddress]  -- ^ List of addresses node should cheat on
-=======
-    , npJLFile      :: !(Maybe FilePath)  -- ^ JSON log file
     , npPropagation :: !Bool              -- ^ Whether to propagate txs, ssc data, blocks to neighbors
->>>>>>> 7bfdddec
     } deriving (Show)