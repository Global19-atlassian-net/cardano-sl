{-# LANGUAGE CPP                 #-}
{-# LANGUAGE RankNTypes          #-}
{-# LANGUAGE ScopedTypeVariables #-}

-- | Block processing related workers.

module Pos.Block.Worker
       ( blkOnNewSlot
       , blkWorkers
       ) where

import           Universum

import           Control.Lens                (ix)
<<<<<<< HEAD
import           Data.Default                (def)
import qualified Ether
import           Formatting                  (bprint, build, sformat, shown, (%))
import           Mockable                    (delay, fork)
import           Serokell.Util               (VerificationRes (..), listJson, pairF)
import           System.Wlog                 (WithLogger, logDebug, logInfo, logWarning)
=======
import           Formatting                  (bprint, build, sformat, shown, (%))
import           Mockable                    (delay, fork)
import           Serokell.Util               (listJson, pairF)
import           System.Wlog                 (logDebug, logInfo, logWarning)
import           Universum
>>>>>>> 5c480a94

import           Pos.Binary.Communication    ()
import           Pos.Block.Logic             (createGenesisBlock, createMainBlock)
import           Pos.Block.Network.Announce  (announceBlock, announceBlockOuts)
import           Pos.Block.Network.Retrieval (retrievalWorker)
import           Pos.Communication.Protocol  (OutSpecs, SendActions, Worker', WorkerSpec,
                                              onNewSlotWorker)
import           Pos.Constants               (networkDiameter)
import           Pos.Context                 (npPublicKey)
import           Pos.Core.Address            (addressHash)
import           Pos.Crypto                  (ProxySecretKey (pskDelegatePk, pskIssuerPk, pskOmega))
import           Pos.DB.Class                (MonadDBCore)
import           Pos.DB.GState               (getPSKByIssuerAddressHash)
import           Pos.DB.Misc                 (getProxySecretKeys)
import           Pos.Lrc.DB                  (getLeaders)
import           Pos.Slotting                (currentTimeSlotting,
                                              getSlotStartEmpatically)
import           Pos.Ssc.Class               (SscWorkersClass)
import           Pos.Types                   (ProxySKEither, SlotId (..),
                                              Timestamp (Timestamp), gbHeader, slotIdF)
import           Pos.Util                    (logWarningSWaitLinear, mconcatPair)
import           Pos.Util.JsonLog            (jlCreatedBlock, jlLog)
import           Pos.Util.LogSafe            (logDebugS, logInfoS, logNoticeS,
                                              logWarningS)
import           Pos.WorkMode.Class          (WorkMode)
#if defined(WITH_WALLET)
import           Data.Time.Units             (Second, convertUnit)
import           Pos.Block.Network           (requestTipOuts, triggerRecovery)
import           Pos.Communication           (worker)
import           Pos.Slotting                (getLastKnownSlotDuration)
#endif

-- | All workers specific to block processing.
blkWorkers
    :: (MonadDBCore m, SscWorkersClass ssc, WorkMode ssc m)
    => ([WorkerSpec m], OutSpecs)
blkWorkers =
    merge $ [ blkOnNewSlot
            , retrievalWorker
            ]
#if defined(WITH_WALLET)
            ++ [ queryBlocksWorker ]
#endif
  where
    merge = mconcatPair . map (first pure)

-- Action which should be done when new slot starts.
blkOnNewSlot :: WorkMode ssc m => (WorkerSpec m, OutSpecs)
blkOnNewSlot = onNewSlotWorker True announceBlockOuts blkOnNewSlotImpl

blkOnNewSlotImpl
    :: WorkMode ssc m
    => SlotId -> SendActions m -> m ()
blkOnNewSlotImpl (slotId@SlotId {..}) sendActions = do

    -- First of all we create genesis block if necessary.
    mGenBlock <- createGenesisBlock siEpoch
    whenJust mGenBlock $ \createdBlk -> do
        logInfo $ sformat ("Created genesis block:\n" %build) createdBlk
        jlLog $ jlCreatedBlock (Left createdBlk)

    -- Then we get leaders for current epoch.
    -- Note: we are using non-blocking version here.  If we known
    -- genesis block for current epoch, then we either have calculated
    -- it before and it implies presense of leaders in MVar or we have
    -- read leaders from DB during initialization.
    leadersMaybe <- getLeaders siEpoch
    case leadersMaybe of
        -- If we don't know leaders, we can't do anything.
        Nothing -> logWarning "Leaders are not known for new slot"
        -- If we know leaders, we check whether we are leader and
        -- create a new block if we are. We also create block if we
        -- have suitable PSK.
        Just leaders ->
            maybe onNoLeader
                  (onKnownLeader leaders)
                  (leaders ^? ix (fromIntegral siSlot))
  where
    onNoLeader =
        logWarning "Couldn't find a leader for current slot among known ones"
    logLeadersF = if siSlot == 0 then logInfo else logDebug
    logLeadersFS = if siSlot == 0 then logInfoS else logDebugS
    onKnownLeader leaders leader = do
        ourPk <- Ether.asks' npPublicKey
        let ourPkHash = addressHash ourPk
        proxyCerts <- getProxySecretKeys
        let validCerts =
                filter (\pSk -> let (w0,w1) = pskOmega pSk
                                in siEpoch >= w0 && siEpoch <= w1) proxyCerts
            validCert = find (\pSk -> addressHash (pskIssuerPk pSk) == leader)
                             validCerts
        logNoticeS "This is a test debug message which shouldn't be sent to the logging server."
        logLeadersFS $ sformat ("Our pk: "%build%", our pkHash: "%build) ourPk ourPkHash
        logLeadersF $ sformat ("Slot leaders: "%listJson) $
                      map (bprint pairF) (zip [0 :: Int ..] $ toList leaders)
        logLeadersF $ sformat ("Current slot leader: "%build) leader
        logDebugS $ sformat ("Available to use lightweight PSKs: "%listJson) validCerts
        heavyPskM <- getPSKByIssuerAddressHash leader
        logDebug $ "Does someone have cert for this slot: " <> show (isJust heavyPskM)
        let heavyWeAreDelegate = maybe False ((== ourPk) . pskDelegatePk) heavyPskM
        let heavyWeAreIssuer = maybe False ((== ourPk) . pskIssuerPk) heavyPskM
        if | heavyWeAreIssuer ->
                 logDebugS $ sformat
                 ("Not creating the block because it's delegated by psk: "%build)
                 heavyPskM
           | leader == ourPkHash ->
                 onNewSlotWhenLeader slotId Nothing sendActions
           | heavyWeAreDelegate ->
                 onNewSlotWhenLeader slotId (Right <$> heavyPskM) sendActions
           | isJust validCert ->
                 onNewSlotWhenLeader slotId  (Left <$> validCert) sendActions
           | otherwise -> pass

onNewSlotWhenLeader
    :: WorkMode ssc m
    => SlotId
    -> Maybe ProxySKEither
    -> Worker' m
onNewSlotWhenLeader slotId pSk sendActions = do
    let logReason =
            sformat ("I have a right to create a block for the slot "%slotIdF%" ")
                    slotId
        logLeader = "because i'm a leader"
        logCert (Left psk) =
            sformat ("using ligtweight proxy signature key "%build%", will do it soon") psk
        logCert (Right psk) =
            sformat ("using heavyweight proxy signature key "%build%", will do it soon") psk
    logInfoS $ logReason <> maybe logLeader logCert pSk
    nextSlotStart <- getSlotStartEmpatically (succ slotId)
    currentTime <- currentTimeSlotting
    let timeToCreate =
            max currentTime (nextSlotStart - Timestamp networkDiameter)
        Timestamp timeToWait = timeToCreate - currentTime
    logInfoS $
        sformat ("Waiting for "%shown%" before creating block") timeToWait
    delay timeToWait
    logWarningSWaitLinear 8 "onNewSlotWhenLeader" onNewSlotWhenLeaderDo
  where
    onNewSlotWhenLeaderDo = do
        logInfoS "It's time to create a block for current slot"
        createdBlock <- createMainBlock slotId pSk
        either whenNotCreated whenCreated createdBlock
        logInfoS "onNewSlotWhenLeader: done"
    whenCreated createdBlk = do
            logInfoS $
                sformat ("Created a new block:\n" %build) createdBlk
            jlLog $ jlCreatedBlock (Right createdBlk)
            void $ fork $ announceBlock sendActions $ createdBlk ^. gbHeader
    whenNotCreated = logWarningS . (mappend "I couldn't create a new block: ")

#if defined(WITH_WALLET)
-- | When we're behind NAT, other nodes can't send data to us and thus we
-- won't get blocks that are broadcast through the network – we have to reach
-- out to other nodes by ourselves.
--
-- This worker just triggers every @max (slotDur / 4) 5@ seconds and asks for
-- current tip. Does nothing when recovery is enabled, because then we're
-- receiving blocks anyway.
--
-- FIXME there is a better way. Establish a long-running connection to every
-- peer asking them to push new data on it. This works even for NAT, since it's
-- the consumer which initiates contact.
queryBlocksWorker
    :: (WorkMode ssc m, SscWorkersClass ssc)
    => (WorkerSpec m, OutSpecs)
queryBlocksWorker = worker requestTipOuts $ \sendActions -> do
    slotDur <- getLastKnownSlotDuration
    let delayInterval = max (slotDur `div` 4) (convertUnit $ (5 :: Second))
        action = forever $ do
            logInfo "Querying blocks from behind NAT"
            triggerRecovery sendActions
            delay $ delayInterval
        handler (e :: SomeException) = do
            logWarning $ "Exception arised in queryBlocksWorker: " <> show e
            delay $ delayInterval * 2
            action `catch` handler
    action `catch` handler
#endif<|MERGE_RESOLUTION|>--- conflicted
+++ resolved
@@ -12,20 +12,11 @@
 import           Universum
 
 import           Control.Lens                (ix)
-<<<<<<< HEAD
-import           Data.Default                (def)
-import qualified Ether
-import           Formatting                  (bprint, build, sformat, shown, (%))
-import           Mockable                    (delay, fork)
-import           Serokell.Util               (VerificationRes (..), listJson, pairF)
-import           System.Wlog                 (WithLogger, logDebug, logInfo, logWarning)
-=======
 import           Formatting                  (bprint, build, sformat, shown, (%))
 import           Mockable                    (delay, fork)
 import           Serokell.Util               (listJson, pairF)
 import           System.Wlog                 (logDebug, logInfo, logWarning)
-import           Universum
->>>>>>> 5c480a94
+import qualified Ether
 
 import           Pos.Binary.Communication    ()
 import           Pos.Block.Logic             (createGenesisBlock, createMainBlock)
