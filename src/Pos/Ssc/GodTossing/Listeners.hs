--- conflicted
+++ resolved
@@ -94,15 +94,11 @@
           (pure $ VerFailure ["slot is not appropriate"])
 
     handleInv = sscIsDataUseful
-<<<<<<< HEAD
-    handleReq tag addr =
-        toContents tag addr <$> (getCurrentSlot >>= sscGetLocalPayload)
-=======
+
     handleReq tag addr = do
       payload <- getCurrentSlot >>= sscGetLocalPayload
       return $ case payload of Nothing -> Nothing
                                Just p  -> toContents tag addr p
->>>>>>> 4d34d109
 
     handleData dat addr = do
         -- TODO: Add here malicious emulation for network addresses
