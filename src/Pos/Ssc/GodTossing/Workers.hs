--- conflicted
+++ resolved
@@ -29,8 +29,9 @@
 import           Pos.Binary.Relay                 ()
 import           Pos.Binary.Ssc                   ()
 import           Pos.Communication.Message        ()
-import           Pos.Communication.Protocol       (OutSpecs, SendActions, WorkerSpec, Worker',
-                                                   onNewSlotWorker, oneMsgH, toOutSpecs)
+import           Pos.Communication.Protocol       (OutSpecs, SendActions, Worker',
+                                                   WorkerSpec, onNewSlotWorker, oneMsgH,
+                                                   toOutSpecs)
 import           Pos.Communication.Relay          (DataMsg (..), InvMsg (..))
 import           Pos.Constants                    (mpcSendInterval, slotSecurityParam,
                                                    vssMaxTTL)
@@ -80,23 +81,12 @@
 -- #checkNSendOurCert
 onNewSlotSsc
     :: (WorkMode SscGodTossing m)
-<<<<<<< HEAD
-    => SendActions BiP m
-    -> m ()
-onNewSlotSsc sendActions = onNewSlot True $ \slotId -> do
+    => (WorkerSpec m, OutSpecs)
+onNewSlotSsc = onNewSlotWorker True outs $ \slotId sendActions -> do
     richmen <- lrcActionOnEpochReason (siEpoch slotId)
         "couldn't get SSC richmen"
         getRichmenSsc
     localOnNewSlot slotId
-=======
-    => (WorkerSpec m, OutSpecs)
-onNewSlotSsc = onNewSlotWorker True outs $ \slotId sendActions -> do
-    richmen <- HS.fromList . NE.toList <$>
-        lrcActionOnEpochReason (siEpoch slotId)
-            "couldn't get SSC richmen"
-            getRichmenSsc
-    localOnNewSlot richmen slotId
->>>>>>> 41162d6e
     participationEnabled <- getNodeContext >>=
         atomically . readTVar . gtcParticipateSsc . ncSscContext
     ourId <- addressHash . ncPublicKey <$> getNodeContext
@@ -109,7 +99,7 @@
         onNewSlotOpening slotId sendActions
         onNewSlotShares slotId sendActions
   where
-    outs = toOutSpecs [ oneMsgH (Proxy :: Proxy (DataMsg StakeholderId GtMsgContents))
+    outs = toOutSpecs [ oneMsgH (Proxy :: Proxy (DataMsg GtMsgContents))
                       , oneMsgH (Proxy :: Proxy (InvMsg StakeholderId GtMsgContents))
                       ]
 
@@ -117,7 +107,7 @@
 -- Checks whether 'our' VSS certificate has been announced
 checkNSendOurCert :: forall m . (WorkMode SscGodTossing m) => Worker' m
 checkNSendOurCert sendActions = do
-    let sendCert epoch resend ourId = do
+    let sendCert resend = do
             if resend then
                 logError "Our VSS certificate is in global state, but it has already expired, \
                          \apparently it's a bug, but we are announcing it just in case."
@@ -126,8 +116,8 @@
                          \we will announce it now."
             ourVssCertificate <- getOurVssCertificate
             let contents = MCVssCertificate ourVssCertificate
-            sscProcessOurMessage epoch contents ourId
-            let msg = DataMsg contents ourId
+            sscProcessOurMessage contents
+            let msg = DataMsg contents
             -- [CSL-245]: do not catch all, catch something more concrete.
             (sendToNeighbors sendActions msg >>
              logDebug "Announced our VssCertificate.")
@@ -144,25 +134,6 @@
             | otherwise -> sendCert True
         Nothing -> sendCert False
   where
-<<<<<<< HEAD
-    sendCert resend = do
-        if resend then
-            logError "Our VSS certificate is in global state, but it has already expired, \
-                     \apparently it's a bug, but we are announcing it just in case."
-        else
-            logInfo "Our VssCertificate hasn't been announced yet or TTL has expired, \
-                     \we will announce it now."
-        ourVssCertificate <- getOurVssCertificate
-        let contents = MCVssCertificate ourVssCertificate
-        sscProcessOurMessage contents
-        let msg = DataMsg contents
-    -- [CSL-245]: do not catch all, catch something more concrete.
-        (sendToNeighbors sendActions msg >>
-         logDebug "Announced our VssCertificate.")
-        `catchAll` \e ->
-            logError $ sformat ("Error announcing our VssCertificate: " % shown) e
-=======
->>>>>>> 41162d6e
     getOurVssCertificate :: m VssCertificate
     getOurVssCertificate = do
         -- TODO: do this optimization
@@ -196,22 +167,9 @@
 onNewSlotCommitment
     :: (WorkMode SscGodTossing m)
     => SlotId -> Worker' m
-onNewSlotCommitment slotId@SlotId {..}
-    | not (isCommitmentIdx siSlot) = const pass
-    | otherwise = \sendActions -> do
-        let onNewSlotCommDo ourId = do
-                ourSk <- ncSecretKey <$> getNodeContext
-                logDebug $ sformat ("Generating secret for "%ords%" epoch") siEpoch
-                generated <- generateAndSetNewSecret ourSk slotId
-                case generated of
-                    Nothing -> logWarning "I failed to generate secret for GodTossing"
-                    Just comm -> do
-                      logInfo (sformat ("Generated secret for "%ords%" epoch") siEpoch)
-                      sendOurCommitment comm ourId
-
-            sendOurCommitment comm ourId = do
-                sscProcessOurMessage siEpoch (MCCommitment comm) ourId
-                sendOurData sendActions CommitmentMsg siEpoch 0 ourId
+onNewSlotCommitment slotId@SlotId {..} sendActions
+    | not (isCommitmentIdx siSlot) = pass
+    | otherwise = do
         ourId <- addressHash . ncPublicKey <$> getNodeContext
         shouldSendCommitment <- andM
             [ not . hasCommitment ourId <$> gtGetGlobalState
@@ -223,7 +181,6 @@
             case ourCommitment of
                 Just comm -> logDebug stillValidMsg >> sendOurCommitment comm ourId
                 Nothing   -> onNewSlotCommDo ourId
-<<<<<<< HEAD
   where
     onNewSlotCommDo ourId = do
         ourSk <- ncSecretKey <$> getNodeContext
@@ -238,32 +195,20 @@
     sendOurCommitment comm ourId = do
         sscProcessOurMessage (MCCommitment comm)
         sendOurData sendActions CommitmentMsg siEpoch 0 ourId
-=======
->>>>>>> 41162d6e
 
 -- Openings-related part of new slot processing
 onNewSlotOpening
     :: WorkMode SscGodTossing m
     => SlotId -> Worker' m
-onNewSlotOpening SlotId {..}
-    | not $ isOpeningIdx siSlot = const pass
-    | otherwise = \sendActions -> do
-        let noCommMsg =
-                "We're not sending opening, because there is no commitment from us in global state"
-            onNewSlotOpeningDo ourId = do
-                mbOpen <- SS.getOurOpening siEpoch
-                case mbOpen of
-                    Just open -> do
-                        sscProcessOurMessage siEpoch (MCOpening open) ourId
-                        sendOurData sendActions OpeningMsg siEpoch 2 ourId
-                    Nothing -> logWarning "We don't know our opening, maybe we started recently"
+onNewSlotOpening SlotId {..} sendActions
+    | not $ isOpeningIdx siSlot = pass
+    | otherwise = do
         ourId <- addressHash . ncPublicKey <$> getNodeContext
         globalData <- gtGetGlobalState
         unless (hasOpening ourId globalData) $
             case globalData ^. gsCommitments . to getCommitmentsMap . at ourId of
                 Nothing -> logDebug noCommMsg
                 Just _  -> onNewSlotOpeningDo ourId
-<<<<<<< HEAD
   where
     noCommMsg =
         "We're not sending opening, because there is no commitment from us in global state"
@@ -274,14 +219,12 @@
                 sscProcessOurMessage (MCOpening ourId open)
                 sendOurData sendActions OpeningMsg siEpoch 2 ourId
             Nothing -> logWarning "We don't know our opening, maybe we started recently"
-=======
->>>>>>> 41162d6e
 
 -- Shares-related part of new slot processing
 onNewSlotShares
     :: (WorkMode SscGodTossing m)
     => SlotId -> Worker' m
-onNewSlotShares SlotId {..} = \sendActions -> do
+onNewSlotShares SlotId {..} sendActions = do
     ourId <- addressHash . ncPublicKey <$> getNodeContext
     -- Send decrypted shares that others have sent us
     shouldSendShares <- do
