{-# LANGUAGE CPP                   #-}
{-# LANGUAGE FlexibleContexts      #-}
{-# LANGUAGE MultiParamTypeClasses #-}
{-# LANGUAGE ScopedTypeVariables   #-}
{-# LANGUAGE TupleSections         #-}
{-# LANGUAGE UndecidableInstances  #-}
{-# LANGUAGE ViewPatterns          #-}

-- | Instance of SscWorkersClass.

module Pos.Ssc.GodTossing.Workers
       ( -- * Instances
         -- ** instance SscWorkersClass SscGodTossing
       ) where

import           Control.Concurrent.STM                    (TVar, readTVar, writeTVar)
import           Control.Lens                              (view, (%=), _2, _3)
import           Control.Monad.Trans.Maybe                 (runMaybeT)
import           Control.TimeWarp.Timed                    (Microsecond, Millisecond,
                                                            currentTime, for, wait)
import           Data.HashMap.Strict                       (insert, lookup, member)
import qualified Data.List.NonEmpty                        as NE (fromList, toList)
import           Data.Tagged                               (Tagged (..))
import           Data.Time.Units                           (convertUnit)
import           Formatting                                (build, ords, sformat, shown,
                                                            (%))
import           Serokell.Util.Exceptions                  ()
import           System.Wlog                               (logDebug, logError,
                                                            logWarning)
import           Universum

<<<<<<< HEAD
import           Pos.Binary.Class                        (Bi)
import           Pos.Communication.Methods               (sendToNeighborsSafe)
import           Pos.Constants                           (k, mpcSendInterval)
import           Pos.Context                             (getNodeContext, ncPublicKey,
                                                          ncSecretKey, ncSscContext)
import           Pos.Crypto                              (SecretKey, VssKeyPair,
                                                          randomNumber, runSecureRandom,
                                                          toPublic)
import           Pos.Crypto.SecretSharing                (toVssPublicKey)
import           Pos.Crypto.Signing                      (PublicKey, sign)
import           Pos.Slotting                            (getSlotStart, onNewSlot)
import           Pos.Ssc.Class.LocalData                 (sscRunLocalQuery,
                                                          sscRunLocalUpdate)
import           Pos.Ssc.Class.Workers                   (SscWorkersClass (..))
import           Pos.Ssc.GodTossing.Functions            (genCommitmentAndOpening,
                                                          genCommitmentAndOpening,
                                                          hasCommitment, hasOpening,
                                                          hasShares, isCommitmentIdx,
                                                          isOpeningIdx, isSharesIdx,
                                                          mkSignedCommitment)
import           Pos.Ssc.GodTossing.LocalData.LocalData  (localOnNewSlot,
                                                          sscProcessMessage)
import           Pos.Ssc.GodTossing.LocalData.Types      (gtLocalCertificates)
import           Pos.Ssc.GodTossing.Secret.SecretStorage (getSecret,
                                                          prepareSecretToNewSlot,
                                                          setSecret)
import           Pos.Ssc.GodTossing.Types.Base           (Commitment, Opening,
                                                          SignedCommitment,
                                                          VssCertificate (..))
import           Pos.Ssc.GodTossing.Types.Instance       ()
import           Pos.Ssc.GodTossing.Types.Message        (DataMsg (..), InvMsg (..),
                                                          MsgTag (..))
import           Pos.Ssc.GodTossing.Types.Type           (SscGodTossing)
import           Pos.Ssc.GodTossing.Types.Types          (GtPayload, GtProof,
                                                          gtcParticipateSsc,
                                                          gtcVssCertificateVerified,
                                                          gtcVssKeyPair)
import           Pos.Ssc.GodTossing.Utils                (verifiedVssCertificates)
import           Pos.State                               (getGlobalMpcData, getOurShares,
                                                          getParticipants, getThreshold)
import           Pos.Types                               (EpochIndex, LocalSlotIndex,
                                                          SlotId (..), Timestamp (..))
import           Pos.Types.Address                       (AddressHash, addressHash)
import           Pos.Util                                (asBinary)
import           Pos.WorkMode                            (WorkMode)
=======
import           Pos.Binary.Class                          (Bi)
import           Pos.Communication.Methods                 (sendToNeighborsSafe)
import           Pos.Constants                             (k, mpcSendInterval)
import           Pos.Context                               (getNodeContext, ncPublicKey,
                                                            ncSecretKey, ncSscContext,
                                                            readRichmen)
import           Pos.Crypto                                (SecretKey, VssKeyPair,
                                                            randomNumber, runSecureRandom,
                                                            toPublic)
import           Pos.Crypto.SecretSharing                  (toVssPublicKey)
import           Pos.Crypto.Signing                        (PublicKey, sign)
import           Pos.Slotting                              (getSlotStart, onNewSlot)
import           Pos.Ssc.Class.Workers                     (SscWorkersClass (..))
import           Pos.Ssc.GodTossing.Functions              (genCommitmentAndOpening,
                                                            genCommitmentAndOpening,
                                                            hasCommitment, hasOpening,
                                                            hasShares, isCommitmentIdx,
                                                            isOpeningIdx, isSharesIdx,
                                                            mkSignedCommitment)
import           Pos.Ssc.GodTossing.LocalData.LocalData    (localOnNewSlot,
                                                            sscProcessMessage)
import           Pos.Ssc.GodTossing.Secret.SecretStorage   (getSecret,
                                                            prepareSecretToNewSlot,
                                                            setSecret)
import           Pos.Ssc.GodTossing.Types.Base             (Commitment, Opening,
                                                            SignedCommitment,
                                                            VssCertificate (..))
import           Pos.Ssc.GodTossing.Types.Instance         ()
import           Pos.Ssc.GodTossing.Types.Message          (DataMsg (..), InvMsg (..),
                                                            MsgTag (..))
import           Pos.Ssc.GodTossing.Types.Type             (SscGodTossing)
import           Pos.Ssc.GodTossing.Types.Types            (GtPayload, GtProof,
                                                            gtcParticipateSsc,
                                                            gtcVssCertificateVerified,
                                                            gtcVssKeyPair)
import           Pos.Ssc.GodTossing.Utils                  (verifiedVssCertificates)
import           Pos.State                                 (getGlobalMpcData,
                                                            getOurShares, getParticipants,
                                                            getThreshold)
import           Pos.Types                                 (Address (..), EpochIndex,
                                                            LocalSlotIndex, SlotId (..),
                                                            Timestamp (..),
                                                            makePubKeyAddress)
import           Pos.Util                                  (asBinary)
import           Pos.WorkMode                              (WorkMode)
#ifdef MODERN
import           Pos.Modern.Ssc.GodTossing.Storage.Storage (getGlobalCertificates)
import           Pos.Ssc.Extra.MonadLD                     (sscRunLocalQueryM,
                                                            sscRunLocalUpdateM)
import           Pos.Ssc.GodTossing.LocalData.Types        (ldCertificates)
#else
import           Pos.Ssc.Extra.MonadLD                     (sscRunLocalQuery,
                                                            sscRunLocalUpdate)
import           Pos.Ssc.GodTossing.LocalData.Types        (gtLocalCertificates)
#endif
>>>>>>> 7656f1c4

instance (Bi VssCertificate
         ,Bi Opening
         ,Bi Commitment
         ,Bi GtPayload
         ,Bi DataMsg
         ,Bi InvMsg
         ,Bi GtProof) =>
         SscWorkersClass SscGodTossing where
    sscWorkers = Tagged [onStart, onNewSlotSsc]
#ifdef MODERN
-- CHECK: @onStart
-- Checks whether 'our' VSS certificate has been announced
onStart :: forall m. (WorkMode SscGodTossing m, Bi DataMsg) => m ()
onStart = checkNSendOurCert

checkNSendOurCert :: forall m . (WorkMode SscGodTossing m, Bi DataMsg) => m ()
checkNSendOurCert = do
    (_, ourAddr) <- getOurPkAndAddr
    isCertInBlockhain <- member ourAddr <$> getGlobalCertificates
    if isCertInBlockhain then
       logDebug "Our VssCertificate has been already announced."
    else do
        logDebug "Our VssCertificate hasn't been announced yet, we will announce it now."
        ourVssCertificate <- getOurVssCertificate
        let msg = DMVssCertificate ourAddr ourVssCertificate
        -- [CSL-245]: do not catch all, catch something more concrete.
        (sendToNeighborsSafe msg >> logDebug "Announced our VssCertificate.")
            `catchAll` \e ->
            logError $ sformat ("Error announcing our VssCertificate: " % shown) e
  where
    getOurVssCertificate :: m VssCertificate
    getOurVssCertificate = do
        (ourPk, ourAddr) <- getOurPkAndAddr
#ifdef MODERN
-- Dratuti
        localCerts       <- sscRunLocalQueryM $ view ldCertificates
#else
        localCerts       <- sscRunLocalQuery $ view gtLocalCertificates
#endif
        case lookup ourAddr localCerts of
          Just c  -> return c
          Nothing -> do
            ourSk         <- ncSecretKey <$> getNodeContext
            ourVssKeyPair <- getOurVssKeyPair
            let vssKey  = asBinary $ toVssPublicKey ourVssKeyPair
                ourCert = VssCertificate { vcVssKey     = vssKey
                                         , vcSignature  = sign ourSk vssKey
                                         , vcSigningKey = ourPk
                                         }
#ifdef MODERN
            sscRunLocalUpdateM $ ldCertificates %= insert ourAddr ourCert
#else
            sscRunLocalUpdate $ gtLocalCertificates %= insert ourAddr ourCert
#endif
            return ourCert

getOurPkAndAddr :: WorkMode SscGodTossing m => m (PublicKey, Address)
getOurPkAndAddr = do
    ourPk <- ncPublicKey <$> getNodeContext
    return (ourPk, makePubKeyAddress ourPk)

getOurVssKeyPair :: WorkMode SscGodTossing m => m VssKeyPair
getOurVssKeyPair = gtcVssKeyPair . ncSscContext <$> getNodeContext

#else
onStart :: forall m. (WorkMode SscGodTossing m, Bi DataMsg) => m ()
onStart = do
    isVerified <- isVssCertificateVerified
    if isVerified
       then do
           logDebug "Our VssCertificate is verified."
           b <- getGtcVssCertificateVerified
           atomically $ writeTVar b True
       else do
           logDebug "Our VssCertificate is not verified yet, we will announce it now."
           (_, ourAddr)      <- getOurPkAndAddr
           ourVssCertificate <- getOurVssCertificate
           let msg = DMVssCertificate ourAddr ourVssCertificate
           -- [CSL-245]: do not catch all, catch something more concrete.
           (sendToNeighborsSafe msg >> logDebug "Announced our VssCertificate.")
               `catchAll` \e ->
               logError $ sformat ("Error announcing our VssCertificate: " % shown) e
           wait (for mpcSendInterval)
           onStart -- retry
  where
    getOurVssCertificate :: m VssCertificate
    getOurVssCertificate = do
        (ourPk, ourAddr) <- getOurPkAndAddr
        localCerts       <- sscRunLocalQuery $ view gtLocalCertificates
        case lookup ourAddr localCerts of
          Just c  -> return c
          Nothing -> do
            ourSk         <- ncSecretKey <$> getNodeContext
            ourVssKeyPair <- getOurVssKeyPair
            let vssKey  = asBinary $ toVssPublicKey ourVssKeyPair
                ourCert = VssCertificate { vcVssKey     = vssKey
                                         , vcSignature  = sign ourSk vssKey
                                         , vcSigningKey = ourPk
                                         }
            sscRunLocalUpdate $ gtLocalCertificates %= insert ourAddr ourCert
            return ourCert

-- CHECK: @isVssCertificateVerified
-- Checks whether 'our' VSS certificate has been verified,
-- i.e. is at least k blocks deep in the blockchain.
isVssCertificateVerified :: forall m. WorkMode SscGodTossing m => m Bool
isVssCertificateVerified = do
    (_, ourAddr) <- getOurPkAndAddr
    certs        <- verifiedVssCertificates
    return $ ourAddr `member` certs

getOurPkAndAddr
    :: WorkMode SscGodTossing m
    => m (PublicKey, AddressHash PublicKey)
getOurPkAndAddr = do
    ourPk <- ncPublicKey <$> getNodeContext
    return (ourPk, addressHash ourPk)

getOurVssKeyPair :: WorkMode SscGodTossing m => m VssKeyPair
getOurVssKeyPair = gtcVssKeyPair . ncSscContext <$> getNodeContext

getGtcVssCertificateVerified :: WorkMode SscGodTossing m => m (TVar Bool)
getGtcVssCertificateVerified = gtcVssCertificateVerified . ncSscContext <$> getNodeContext
#endif

#ifdef MODERN
-- CHECK: @onNewSlotSscModern
-- Checks whether 'our' VSS certificate has been announced
onNewSlotSsc
    :: ( WorkMode SscGodTossing m
       , Bi Commitment
       , Bi VssCertificate
       , Bi Opening
       , Bi InvMsg
       , Bi DataMsg)
    => m ()
onNewSlotSsc = onNewSlot True $ \slotId-> do
    localOnNewSlot slotId
    checkNSendOurCert
    prepareSecretToNewSlot slotId
    participationEnabled <- getNodeContext >>=
        atomically . readTVar . gtcParticipateSsc . ncSscContext
    when participationEnabled $ do
        onNewSlotCommitment slotId
        onNewSlotOpening slotId
        onNewSlotShares slotId
#else
-- CHECK: @onNewSlotSsc
-- Checks whether 'our' VSS certificate has been verified
-- (is at least k blocks deep in the blockchain) before starting VSS actions.
onNewSlotSsc
    :: (WorkMode SscGodTossing m
       ,Bi Commitment
       ,Bi VssCertificate
       ,Bi Opening
       ,Bi InvMsg)
    => m ()
onNewSlotSsc = onNewSlot True $ \slotId-> do
    localOnNewSlot slotId
    verified <- getGtcVssCertificateVerified >>= atomically . readTVar
    if verified
       then do
           prepareSecretToNewSlot slotId
           participationEnabled <- getNodeContext >>=
               atomically . readTVar . gtcParticipateSsc . ncSscContext
           when participationEnabled $ do
               onNewSlotCommitment slotId
               onNewSlotOpening slotId
               onNewSlotShares slotId
       else logDebug "Our VssCertificate has not been verified yet."
#endif

-- Commitments-related part of new slot processing
onNewSlotCommitment
    :: (WorkMode SscGodTossing m
       ,Bi Commitment
       ,Bi VssCertificate
       ,Bi Opening
       ,Bi InvMsg)
    => SlotId -> m ()
onNewSlotCommitment SlotId {..} = do
    ourAddr <- addressHash . ncPublicKey <$> getNodeContext
    ourSk <- ncSecretKey <$> getNodeContext
    shouldCreateCommitment <- do
        secret <- getSecret
        return $ and [isCommitmentIdx siSlot, isNothing secret]
    when shouldCreateCommitment $ do
        logDebug $ sformat ("Generating secret for "%ords%" epoch") siEpoch
        generated <- generateAndSetNewSecret ourSk siEpoch
        case generated of
            Nothing -> logWarning "I failed to generate secret for Mpc"
            Just _ -> logDebug $
                sformat ("Generated secret for "%ords%" epoch") siEpoch
    shouldSendCommitment <- do
        commitmentInBlockchain <- hasCommitment ourAddr <$> getGlobalMpcData
        return $ isCommitmentIdx siSlot && not commitmentInBlockchain
    when shouldSendCommitment $ do
        mbComm <- fmap (view _2) <$> getSecret
        whenJust mbComm $ \comm -> do
            _ <- sscProcessMessage $ DMCommitment ourAddr comm
            sendOurData CommitmentMsg siEpoch 0 ourAddr

-- Openings-related part of new slot processing
onNewSlotOpening
    :: (WorkMode SscGodTossing m
       ,Bi VssCertificate
       ,Bi Opening
       ,Bi InvMsg
       ,Bi Commitment)
    => SlotId -> m ()
onNewSlotOpening SlotId {..} = do
    ourAddr <- addressHash . ncPublicKey <$> getNodeContext
    shouldSendOpening <- do
        globalData <- getGlobalMpcData
        let openingInBlockchain = hasOpening ourAddr globalData
        let commitmentInBlockchain = hasCommitment ourAddr globalData
        return $ and [ isOpeningIdx siSlot
                     , not openingInBlockchain
                     , commitmentInBlockchain]
    when shouldSendOpening $ do
        mbOpen <- fmap (view _3) <$> getSecret
        whenJust mbOpen $ \open -> do
            _ <- sscProcessMessage $ DMOpening ourAddr open
            sendOurData OpeningMsg siEpoch 2 ourAddr

-- Shares-related part of new slot processing
onNewSlotShares
    :: (WorkMode SscGodTossing m
       ,Bi VssCertificate
       ,Bi InvMsg
       ,Bi Opening
       ,Bi Commitment)
    => SlotId -> m ()
onNewSlotShares SlotId {..} = do
    ourAddr <- addressHash . ncPublicKey <$> getNodeContext
    -- Send decrypted shares that others have sent us
    shouldSendShares <- do
        -- [CSL-203]: here we assume that all shares are always sent
        -- as a whole package.
        sharesInBlockchain <- hasShares ourAddr <$> getGlobalMpcData
        return $ isSharesIdx siSlot && not sharesInBlockchain
    when shouldSendShares $ do
        ourVss <- gtcVssKeyPair . ncSscContext <$> getNodeContext
        shares <- getOurShares ourVss
        let lShares = fmap asBinary shares
        unless (null shares) $ do
            _ <- sscProcessMessage $ DMShares ourAddr lShares
            sendOurData SharesMsg siEpoch 4 ourAddr

sendOurData
    :: (WorkMode SscGodTossing m, Bi InvMsg)
    => MsgTag -> EpochIndex -> LocalSlotIndex -> AddressHash PublicKey -> m ()
sendOurData msgTag epoch kMultiplier ourAddr = do
    -- Note: it's not necessary to create a new thread here, because
    -- in one invocation of onNewSlot we can't process more than one
    -- type of message.
    waitUntilSend msgTag epoch kMultiplier
    logDebug $ sformat ("Announcing our "%build) msgTag
    let msg = InvMsg {imType = msgTag, imKeys = pure ourAddr}
    sendToNeighborsSafe msg
    logDebug $ sformat ("Sent our " %build%" to neighbors") msgTag

-- | Generate new commitment and opening and use them for the current
-- epoch. 'prepareSecretToNewSlot' must be called before doing it.
--
-- Nothing is returned if node is not ready (usually it means that
-- node doesn't have recent enough blocks and needs to be
-- synchronized).
#ifdef MODERN
generateAndSetNewSecret
    :: (WorkMode SscGodTossing m, Bi Commitment)
    => SecretKey
    -> EpochIndex                         -- ^ Current epoch
    -> m (Maybe (SignedCommitment, Opening))
generateAndSetNewSecret sk epoch = do
    -- It should be safe here to perform 2 operations (get and set)
    -- which aren't grouped into a single transaction here, because if
    -- getParticipants returns 'Just res' it will always return 'Just
    -- res' unless key assumption is broken. But if it's broken,
    -- nothing else matters.
    richmen <- readRichmen
    certs <- getGlobalCertificates
    let ps = NE.fromList .
                map vcVssKey . mapMaybe (`lookup` certs) . NE.toList $ richmen
    let threshold = getThreshold $ length ps
    mPair <- runMaybeT (genCommitmentAndOpening threshold ps)
    case mPair of
      Just (mkSignedCommitment sk epoch -> comm, op) ->
          Just (comm, op) <$ setSecret (toPublic sk, comm, op)
      _ -> do
        logError "Wrong participants list: can't deserialize"
        return Nothing
#else
generateAndSetNewSecret
    :: (WorkMode SscGodTossing m, Bi Commitment)
    => SecretKey
    -> EpochIndex                         -- ^ Current epoch
    -> m (Maybe (SignedCommitment, Opening))
generateAndSetNewSecret sk epoch = do
    -- It should be safe here to perform 2 operations (get and set)
    -- which aren't grouped into a single transaction here, because if
    -- getParticipants returns 'Just res' it will always return 'Just
    -- res' unless key assumption is broken. But if it's broken,
    -- nothing else matters.
    participants <- getParticipants epoch
    case participants of
        Nothing -> return Nothing
        Just ps -> do
            let threshold = getThreshold $ length ps
            mPair <- runMaybeT (genCommitmentAndOpening threshold ps)
            case mPair of
              Just (mkSignedCommitment sk epoch -> comm, op) ->
                  Just (comm, op) <$ setSecret (toPublic sk, comm, op)
              _ -> do
                logError "Wrong participants list: can't deserialize"
                return Nothing
#endif

randomTimeInInterval
    :: WorkMode SscGodTossing m
    => Microsecond -> m Microsecond
randomTimeInInterval interval =
    -- Type applications here ensure that the same time units are used.
    (fromInteger @Microsecond) <$>
    liftIO (runSecureRandom (randomNumber n))
  where
    n = toInteger @Microsecond interval

waitUntilSend
    :: WorkMode SscGodTossing m
    => MsgTag -> EpochIndex -> LocalSlotIndex -> m ()
waitUntilSend msgTag epoch kMultiplier = do
    Timestamp beginning <-
        getSlotStart $ SlotId {siEpoch = epoch, siSlot = kMultiplier * k}
    curTime <- currentTime
    let minToSend = curTime
    let maxToSend = beginning + mpcSendInterval
    when (minToSend < maxToSend) $ do
        let delta = maxToSend - minToSend
        timeToWait <- randomTimeInInterval delta
        let ttwMillisecond :: Millisecond
            ttwMillisecond = convertUnit timeToWait
        logDebug $
            sformat ("Waiting for "%shown%" before sending "%build)
                ttwMillisecond msgTag
        wait $ for timeToWait<|MERGE_RESOLUTION|>--- conflicted
+++ resolved
@@ -29,53 +29,6 @@
                                                             logWarning)
 import           Universum
 
-<<<<<<< HEAD
-import           Pos.Binary.Class                        (Bi)
-import           Pos.Communication.Methods               (sendToNeighborsSafe)
-import           Pos.Constants                           (k, mpcSendInterval)
-import           Pos.Context                             (getNodeContext, ncPublicKey,
-                                                          ncSecretKey, ncSscContext)
-import           Pos.Crypto                              (SecretKey, VssKeyPair,
-                                                          randomNumber, runSecureRandom,
-                                                          toPublic)
-import           Pos.Crypto.SecretSharing                (toVssPublicKey)
-import           Pos.Crypto.Signing                      (PublicKey, sign)
-import           Pos.Slotting                            (getSlotStart, onNewSlot)
-import           Pos.Ssc.Class.LocalData                 (sscRunLocalQuery,
-                                                          sscRunLocalUpdate)
-import           Pos.Ssc.Class.Workers                   (SscWorkersClass (..))
-import           Pos.Ssc.GodTossing.Functions            (genCommitmentAndOpening,
-                                                          genCommitmentAndOpening,
-                                                          hasCommitment, hasOpening,
-                                                          hasShares, isCommitmentIdx,
-                                                          isOpeningIdx, isSharesIdx,
-                                                          mkSignedCommitment)
-import           Pos.Ssc.GodTossing.LocalData.LocalData  (localOnNewSlot,
-                                                          sscProcessMessage)
-import           Pos.Ssc.GodTossing.LocalData.Types      (gtLocalCertificates)
-import           Pos.Ssc.GodTossing.Secret.SecretStorage (getSecret,
-                                                          prepareSecretToNewSlot,
-                                                          setSecret)
-import           Pos.Ssc.GodTossing.Types.Base           (Commitment, Opening,
-                                                          SignedCommitment,
-                                                          VssCertificate (..))
-import           Pos.Ssc.GodTossing.Types.Instance       ()
-import           Pos.Ssc.GodTossing.Types.Message        (DataMsg (..), InvMsg (..),
-                                                          MsgTag (..))
-import           Pos.Ssc.GodTossing.Types.Type           (SscGodTossing)
-import           Pos.Ssc.GodTossing.Types.Types          (GtPayload, GtProof,
-                                                          gtcParticipateSsc,
-                                                          gtcVssCertificateVerified,
-                                                          gtcVssKeyPair)
-import           Pos.Ssc.GodTossing.Utils                (verifiedVssCertificates)
-import           Pos.State                               (getGlobalMpcData, getOurShares,
-                                                          getParticipants, getThreshold)
-import           Pos.Types                               (EpochIndex, LocalSlotIndex,
-                                                          SlotId (..), Timestamp (..))
-import           Pos.Types.Address                       (AddressHash, addressHash)
-import           Pos.Util                                (asBinary)
-import           Pos.WorkMode                            (WorkMode)
-=======
 import           Pos.Binary.Class                          (Bi)
 import           Pos.Communication.Methods                 (sendToNeighborsSafe)
 import           Pos.Constants                             (k, mpcSendInterval)
@@ -119,6 +72,7 @@
                                                             LocalSlotIndex, SlotId (..),
                                                             Timestamp (..),
                                                             makePubKeyAddress)
+import           Pos.Types.Address                         (AddressHash, addressHash)
 import           Pos.Util                                  (asBinary)
 import           Pos.WorkMode                              (WorkMode)
 #ifdef MODERN
@@ -131,7 +85,6 @@
                                                             sscRunLocalUpdate)
 import           Pos.Ssc.GodTossing.LocalData.Types        (gtLocalCertificates)
 #endif
->>>>>>> 7656f1c4
 
 instance (Bi VssCertificate
          ,Bi Opening
