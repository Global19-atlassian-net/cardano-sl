--- conflicted
+++ resolved
@@ -8,45 +8,26 @@
        ( TxMode
        , WalletMode
        , WalletRealMode
+       , SState
        ) where
 
-<<<<<<< HEAD
-import           Control.TimeWarp.Rpc  (Dialog, Transfer)
-import           Pos.DHT.Model         (DHTPacking)
-import           Pos.DHT.Real          (KademliaDHT)
-import           Pos.WorkMode          (MinWorkMode, SocketState)
+import           Control.TimeWarp.Rpc          (Dialog, Transfer)
+import           Pos.Communication.Types.State (MutSocketState)
+import           Pos.DHT.Model                 (DHTPacking)
+import           Pos.DHT.Real                  (KademliaDHT)
+import           Pos.Ssc.GodTossing            (SscGodTossing)
+import           Pos.WorkMode                  (MinWorkMode)
 
-import           Pos.Wallet.Context    (ContextHolder, WithWalletContext)
-import           Pos.Wallet.KeyStorage (KeyStorage, MonadKeys)
-import           Pos.Wallet.State      (MonadWalletDB, WalletDB)
+import           Pos.Wallet.Context            (ContextHolder, WithWalletContext)
+import           Pos.Wallet.KeyStorage         (KeyStorage, MonadKeys)
+import           Pos.Wallet.State              (MonadWalletDB, WalletDB)
+
+type SState = MutSocketState SscGodTossing
 
 type TxMode m
-    = ( MinWorkMode m
+    = ( MinWorkMode SState m
       , MonadWalletDB m
       , WithWalletContext m
-=======
-import           Pos.Communication.Types (MutSocketState)
-import           Pos.Context             (WithNodeContext)
-#ifdef WITH_ROCKS
-import qualified Pos.Modern.DB           as Modern
-#endif
-import           Pos.Ssc.Class.Storage   (SscStorageMode)
-import           Pos.State               (MonadDB)
-import           Pos.Txp.LocalData       (MonadTxLD)
-import           Pos.WorkMode            (MinWorkMode, RawRealMode)
-
-import           Pos.Wallet.KeyStorage   (KeyStorage, MonadKeys)
-
-type TxMode ssc m
-    = ( MinWorkMode (MutSocketState ssc) m
-      , MonadDB ssc m
-#ifdef WITH_ROCKS
-      , Modern.MonadDB ssc m
-#endif
-      , MonadTxLD m
-      , WithNodeContext ssc m
-      , SscStorageMode ssc
->>>>>>> df55a53b
       )
 
 type WalletMode m
@@ -61,4 +42,4 @@
                       (KeyStorage
                        (WalletDB
                         (ContextHolder
-                         (Dialog DHTPacking (Transfer SocketState)))))+                         (Dialog DHTPacking (Transfer SState)))))