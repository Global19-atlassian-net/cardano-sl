--- conflicted
+++ resolved
@@ -18,14 +18,8 @@
 import           Network.Wai                (Application)
 import           Pos.Crypto                 (hash)
 import           Servant.API                ((:<|>) ((:<|>)),
-<<<<<<< HEAD
-                                             FromHttpApiData (parseUrlPiece), addHeader)
+                                             FromHttpApiData (parseUrlPiece))
 import           Servant.Server             (Handler, Server, ServerT, serve)
-=======
-                                             FromHttpApiData (parseUrlPiece))
-import           Servant.Server             (Handler, ServantErr (errBody), Server,
-                                             ServerT, err400, err404, serve)
->>>>>>> c38de86c
 import           Servant.Utils.Enter        ((:~>) (..), enter)
 import           System.Wlog                (logInfo)
 import           Universum
@@ -43,25 +37,16 @@
 import           Pos.Wallet.Tx              (submitTx)
 import           Pos.Wallet.WalletMode      (WalletMode, getBalance, getTxHistory)
 import           Pos.Wallet.Web.Api         (WalletApi, walletApi)
-<<<<<<< HEAD
-import           Pos.Wallet.Web.ClientTypes (CAddress, CCurrency (ADA), CHash (..), CTx,
-                                             CTx, CTxId, CTxMeta (..), CWallet (..),
-                                             CWalletMeta (..), addressToCAddress,
-                                             cAddressToAddress, ctId, ctType, ctTypeMeta,
-                                             mkCTx, mkCTxId, txIdToCTxId)
-import           Pos.Wallet.Web.Error       (WalletError (..))
-=======
 import           Pos.Wallet.Web.ClientTypes (CAddress, CCurrency (ADA), CTx, CTxId,
                                              CTxMeta (..), CWallet (..), CWalletMeta (..),
                                              addressToCAddress, cAddressToAddress, mkCTx,
                                              mkCTxId, txIdToCTxId)
->>>>>>> c38de86c
+import           Pos.Wallet.Web.Error       (WalletError (..))
 import           Pos.Wallet.Web.State       (MonadWalletWebDB (..), WalletWebDB,
                                              addOnlyNewTxMeta, closeState, createWallet,
                                              getTxMeta, getWalletMeta, openState,
                                              removeWallet, runWalletWebDB, setWalletMeta,
                                              setWalletTransactionMeta)
-import           Pos.Web.Server             (serveImpl)
 
 ----------------------------------------------------------------------------
 -- Top level functionality
