{-# LANGUAGE AllowAmbiguousTypes #-}
{-# LANGUAGE ScopedTypeVariables #-}
{-# LANGUAGE TemplateHaskell     #-}

-- | All logic of certificates processing

module Pos.Delegation.Logic
       (
       -- * Helpers
         DelegationStateAction
       , runDelegationStateAction
       , invalidateProxyCaches

       -- * Initialization
       , initDelegation

       -- * Heavyweight psks handling
       , getProxyMempool
       , clearDlgMemPool
       , PskHeavyVerdict (..)
       , processProxySKHeavy
       , delegationVerifyBlocks
       , delegationApplyBlocks
       , delegationRollbackBlocks

       -- * Lightweight psks handling
       , PskLightVerdict (..)
       , processProxySKLight

       -- * Confirmations
       , ConfirmPskLightVerdict (..)
       , processConfirmProxySk
       , isProxySKConfirmed
       ) where

import           Control.Exception          (Exception (..))
import           Control.Lens               (at, makeLenses, uses, (%=), (+=), (-=), (.=),
                                             _Wrapped)
import           Control.Monad.Except       (runExceptT, throwError)
import qualified Data.Cache.LRU             as LRU
import qualified Data.HashMap.Strict        as HM
import qualified Data.HashSet               as HS
import           Data.List                  (partition)
import qualified Data.Text.Buildable        as B
import           Data.Time.Clock            (UTCTime, addUTCTime, getCurrentTime)
import qualified Ether
import           Formatting                 (bprint, build, sformat, stext, (%))
import           System.Wlog                (WithLogger)
import           Universum

<<<<<<< HEAD
import           Pos.Binary.Class           (biSize)
import           Pos.Binary.Communication   ()
import           Pos.Block.Core             (Block, mainBlockDlgPayload)
import           Pos.Block.Types            (Blund, Undo (undoPsk))
import           Pos.Constants              (lightDlgConfirmationTimeout,
                                             memPoolLimitRatio, messageCacheTimeout)
import           Pos.Context                (NodeParams (..), lrcActionOnEpochReason)
import           Pos.Core                   (HeaderHash, addressHash, bvdMaxBlockSize,
                                             epochIndexL, headerHash, prevBlockL)
import           Pos.Crypto                 (ProxySecretKey (..), PublicKey,
                                             SignTag (SignProxySK), pdDelegatePk,
                                             proxyVerify, shortHashF, toPublic,
                                             verifyProxySecretKey)
import           Pos.DB                     (DBError (DBMalformed), MonadDB,
                                             SomeBatchOp (..))
import qualified Pos.DB                     as DB
import qualified Pos.DB.Block               as DB
import qualified Pos.DB.DB                  as DB
import qualified Pos.DB.GState              as GS
import qualified Pos.DB.Misc                as Misc
import           Pos.Delegation.Class       (DelegationWrap (..), DlgMemPool,
                                             MonadDelegation, askDelegationState,
                                             dwConfirmationCache, dwEpochId,
                                             dwMessageCache, dwPoolSize, dwProxySKPool,
                                             dwThisEpochPosted)
import           Pos.Delegation.Pure        (dlgMemPoolDetectLoop)
import           Pos.Delegation.Types       (SendProxySK (..))
import           Pos.Exception              (cardanoExceptionFromException,
                                             cardanoExceptionToException)
import           Pos.Lrc.Context            (LrcContext)
import qualified Pos.Lrc.DB                 as LrcDB
import           Pos.Ssc.Class.Helpers      (SscHelpersClass)
import           Pos.Types                  (ProxySKHeavy, ProxySKLight, ProxySigLight)
import           Pos.Util                   (_neHead, _neLast)
import           Pos.Util.Chrono            (NE, NewestFirst (..), OldestFirst (..))
import qualified Pos.Util.Concurrent.RWLock as RWL
import qualified Pos.Util.Concurrent.RWVar  as RWV
import           Pos.Util.LRU               (filterLRU)
=======
import           Pos.Binary.Class         (biSize)
import           Pos.Binary.Communication ()
import           Pos.Block.Core           (Block, mainBlockDlgPayload)
import           Pos.Block.Types          (Blund, Undo (undoPsk))
import           Pos.Constants            (lightDlgConfirmationTimeout, memPoolLimitRatio,
                                           messageCacheTimeout)
import           Pos.Context              (NodeParams (..), lrcActionOnEpochReason)
import           Pos.Core                 (HeaderHash, ProxySKHeavyMap, addressHash,
                                           bvdMaxBlockSize, epochIndexL, headerHash,
                                           prevBlockL)
import           Pos.Crypto               (ProxySecretKey (..), PublicKey,
                                           SignTag (SignProxySK), pdDelegatePk,
                                           proxyVerify, shortHashF, toPublic,
                                           verifyProxySecretKey)
import           Pos.DB                   (DBError (DBMalformed), MonadDB,
                                           SomeBatchOp (..))
import qualified Pos.DB                   as DB
import qualified Pos.DB.Block             as DB
import qualified Pos.DB.DB                as DB
import qualified Pos.DB.GState            as GS
import qualified Pos.DB.Misc              as Misc
import           Pos.Delegation.Class     (DelegationWrap (..), DlgMemPool,
                                           MonadDelegation, askDelegationState,
                                           dwConfirmationCache, dwEpochId, dwMessageCache,
                                           dwPoolSize, dwProxySKPool, dwThisEpochPosted)
import           Pos.Exception            (cardanoExceptionFromException,
                                           cardanoExceptionToException)
import           Pos.Lrc.Context          (LrcContext)
import qualified Pos.Lrc.DB               as LrcDB
import           Pos.Ssc.Class.Helpers    (SscHelpersClass)
import           Pos.Types                (ProxySKHeavy, ProxySKLight, ProxySigLight)
import           Pos.Util                 (withReadLifted, withWriteLifted, _neHead,
                                           _neLast)
import           Pos.Util.Chrono          (NE, NewestFirst (..), OldestFirst (..))
import           Pos.Util.LRU             (filterLRU)
>>>>>>> 414817a6

----------------------------------------------------------------------------
-- Different helpers to simplify logic
----------------------------------------------------------------------------

-- | Convenient monad to work in 'DelegationWrap' state context.
type DelegationStateAction m = StateT DelegationWrap m

-- | Effectively takes a lock on ProxyCaches mvar in NodeContext and
-- allows you to run some computation producing updated ProxyCaches
-- and return value. Will put MVar back on exception.
runDelegationStateAction
    :: (MonadIO m, MonadMask m, MonadDelegation m)
    => DelegationStateAction m a -> m a
runDelegationStateAction action = do
    var <- askDelegationState
    RWV.modify var $ \startState -> swap <$> runStateT action startState

-- | Invalidates proxy caches using built-in constants.
invalidateProxyCaches :: (Monad m) => UTCTime -> DelegationStateAction m ()
invalidateProxyCaches curTime = do
    dwMessageCache %=
        filterLRU (\t -> addUTCTime (toDiffTime messageCacheTimeout) t > curTime)
    dwConfirmationCache %=
        filterLRU (\t -> addUTCTime (toDiffTime lightDlgConfirmationTimeout) t > curTime)
  where
    toDiffTime (t :: Integer) = fromIntegral t

-- Retrieves psk certificated that have been accumulated before given
-- block. The block itself should be in DB.
getPSKsFromThisEpoch
    :: forall ssc m.
       (SscHelpersClass ssc, MonadDB m)
    => HeaderHash -> m [ProxySKHeavy]
getPSKsFromThisEpoch tip =
    concatMap (either (const []) (view mainBlockDlgPayload)) <$>
        (DB.loadBlocksWhile @ssc) isRight tip

----------------------------------------------------------------------------
-- Exceptions
----------------------------------------------------------------------------

data DelegationError =
    -- | Can't apply blocks to state of transactions processing.
    DelegationCantApplyBlocks Text
    deriving (Typeable, Show)

instance Exception DelegationError where
    toException = cardanoExceptionToException
    fromException = cardanoExceptionFromException
    displayException = toString . pretty

instance B.Buildable DelegationError where
    build (DelegationCantApplyBlocks msg) =
        bprint ("can't apply in delegation module: "%stext) msg

----------------------------------------------------------------------------
-- Initialization
----------------------------------------------------------------------------

-- | Initializes delegation in-memory storage.
--
-- * Sets `_dwEpochId` to epoch of tip.
-- * Loads `_dwThisEpochPosted` from database
initDelegation
    :: forall ssc m.
       (SscHelpersClass ssc, MonadDB m, MonadDelegation m, MonadMask m)
    => m ()
initDelegation = do
    tip <- DB.getTipBlockHeader @ssc
    let tipEpoch = tip ^. epochIndexL
    fromGenesisPsks <-
        map pskIssuerPk <$> (getPSKsFromThisEpoch @ssc) (headerHash tip)
    runDelegationStateAction $ do
        dwEpochId .= tipEpoch
        dwThisEpochPosted .= HS.fromList fromGenesisPsks

----------------------------------------------------------------------------
-- Heavyweight PSK
----------------------------------------------------------------------------

-- | Retrieves current mempool of heavyweight psks plus undo part.
getProxyMempool
    :: (MonadDB m, MonadDelegation m, MonadMask m)
    => m ([ProxySKHeavy], [ProxySKHeavy])
getProxyMempool = do
    sks <- runDelegationStateAction $
        uses dwProxySKPool HM.elems
    let issuers = map pskIssuerPk sks
    toRollback <- catMaybes <$> mapM (GS.getPskByIssuer . Left) issuers
    pure (sks, toRollback)

clearDlgMemPool
    :: (MonadDB m, MonadDelegation m, MonadMask m)
    => m ()
clearDlgMemPool = runDelegationStateAction clearDlgMemPoolAction

clearDlgMemPoolAction :: (Monad m) => DelegationStateAction m ()
clearDlgMemPoolAction = do
    dwProxySKPool .= mempty
    dwPoolSize .= 1

-- Put value into Proxy SK Pool. Value must not exist in pool.
-- Caller must ensure it.
-- Caller must also ensure that size limit allows to put more data.
putToDlgMemPool :: (Monad m) => PublicKey -> ProxySKHeavy -> DelegationStateAction m ()
putToDlgMemPool pk psk = do
    dwProxySKPool . at pk .= Just psk
    dwPoolSize += biSize pk + biSize psk

deleteFromDlgMemPool :: (Monad m) => PublicKey -> DelegationStateAction m ()
deleteFromDlgMemPool pk =
    use (dwProxySKPool . at pk) >>= \case
        Nothing -> pass
        Just psk -> do
            dwProxySKPool . at pk .= Nothing
            dwPoolSize -= biSize pk + biSize psk

-- Caller must ensure that there won't be too much data (more than limit) as
-- a result of transformation.
modifyDlgMemPool :: (Monad m) => (DlgMemPool -> DlgMemPool) -> DelegationStateAction m ()
modifyDlgMemPool f = do
    memPool <- use dwProxySKPool
    let newPool = f memPool
    let newSize = biSize newPool
    dwProxySKPool .= newPool
    dwPoolSize .= newSize

-- | Datatypes representing a verdict of heavy PSK processing.
data PskHeavyVerdict
    = PHExists       -- ^ If we have exactly the same cert in psk mempool
    | PHInvalid Text -- ^ Can't accept PSK though it's most probably user's error
    | PHBroken       -- ^ Broken (signature, most probably attack, we can ban for this)
    | PHCached       -- ^ Message is cached
    | PHIncoherent   -- ^ Verdict can't be made at the moment (we're updating)
    | PHExhausted    -- ^ Memory pool is exhausted and can't accept more data
    | PHAdded        -- ^ Successfully processed/added to psk mempool
    deriving (Show,Eq)

-- | Processes heavyweight psk. Puts it into the mempool
-- depending on issuer's stake, overrides if exists, checks
-- validity and cachemsg state.
processProxySKHeavy
    :: forall ssc m.
       ( SscHelpersClass ssc
       , MonadDB m
       , MonadMask m
       , DB.MonadDBCore m
       , MonadDelegation m
       , Ether.MonadReader' LrcContext m
       )
    => ProxySKHeavy -> m PskHeavyVerdict
processProxySKHeavy psk = do
    curTime <- liftIO getCurrentTime
    headEpoch <- view epochIndexL <$> DB.getTipBlockHeader @ssc
    richmen <-
        toList <$>
        lrcActionOnEpochReason
        headEpoch
        "Delegation.Logic#processProxySKHeavy: there are no richmen for current epoch"
        LrcDB.getRichmenDlg
    maxBlockSize <- bvdMaxBlockSize <$> DB.gsAdoptedBVData
    let msg = Right psk
        consistent = verifyProxySecretKey psk
        issuer = pskIssuerPk psk
        enoughStake = addressHash issuer `elem` richmen
        omegaCorrect = headEpoch == pskOmega psk
    runDelegationStateAction $ do
        memPoolSize <- use dwPoolSize
        exists <- uses dwProxySKPool (\m -> HM.lookup issuer m == Just psk)
        cached <- isJust . snd . LRU.lookup msg <$> use dwMessageCache
        alreadyPosted <- uses dwThisEpochPosted $ HS.member issuer
        epochMatches <- (headEpoch ==) <$> use dwEpochId
        producesLoop <- uses dwProxySKPool $ dlgMemPoolDetectLoop psk
        dwMessageCache %= LRU.insert msg curTime
        let maxMemPoolSize = memPoolLimitRatio * maxBlockSize
            -- Here it would be good to add size of data we want to insert
            -- but it's negligible.
            exhausted = memPoolSize >= maxMemPoolSize
        let res = if | not consistent -> PHBroken
                     | not epochMatches -> PHIncoherent
                     | not omegaCorrect -> PHInvalid "PSK epoch is different from current"
                     | alreadyPosted -> PHInvalid "issuer has already posted PSK this epoch"
                     | not enoughStake -> PHInvalid "issuer doesn't have enough stake"
                     | isJust producesLoop ->
                           PHInvalid $ "adding psk causes loop at: " <> pretty producesLoop
                     | cached -> PHCached
                     | exists -> PHExists
                     | exhausted -> PHExhausted
                     | otherwise -> PHAdded
        when (res == PHAdded) $ putToDlgMemPool issuer psk
        pure res

-- state needed for 'delegationVerifyBlocks'
data DelVerState = DelVerState
    { _dvCurEpoch      :: HashSet PublicKey
      -- ^ Set of issuers that have already posted certificates this epoch
    , _dvPSKMapAdded   :: DlgMemPool
      -- ^ Psks added to database.
    , _dvPSKSetRemoved :: HashSet PublicKey
      -- ^ Psks removed from database.
    }

makeLenses ''DelVerState

-- | Verifies if blocks are correct relatively to the delegation logic
-- and returns a non-empty list of proxySKs needed for undoing
-- them. Predicate for correctness here is:
--
-- * Issuer can post only one cert per epoch
-- * For every new certificate issuer had enough stake at the
--   end of prev. epoch
--
-- It's assumed blocks are correct from 'Pos.Types.Block#verifyBlocks'
-- point of view.
delegationVerifyBlocks
    :: forall ssc m. (SscHelpersClass ssc, MonadDB m, Ether.MonadReader' LrcContext m)
    => OldestFirst NE (Block ssc)
    -> m (Either Text (OldestFirst NE [ProxySKHeavy]))
delegationVerifyBlocks blocks = do
    -- TODO CSL-502 create snapshot
    tip <- GS.getTip
    fromGenesisPsks <- getPSKsFromThisEpoch @ssc tip
    let _dvCurEpoch = HS.fromList $ map pskIssuerPk fromGenesisPsks
        initState = DelVerState _dvCurEpoch HM.empty HS.empty
    richmen <-
        HS.fromList . toList <$>
        lrcActionOnEpochReason
        headEpoch
        "Delegation.Logic#delegationVerifyBlocks: there are no richmen for current epoch"
        LrcDB.getRichmenDlg
    when (HS.size _dvCurEpoch /= length fromGenesisPsks) $
        throwM $ DBMalformed "Multiple stakeholders have issued & published psks this epoch"
    evalStateT (runExceptT $ mapM (verifyBlock richmen) blocks) initState
  where
    headEpoch = blocks ^. _Wrapped . _neHead . epochIndexL
    withMapResolve issuer = do
        isAddedM <- HM.lookup issuer <$> use dvPSKMapAdded
        isRemoved <- HS.member issuer <$> use dvPSKSetRemoved
        if isRemoved
        then pure Nothing
        else maybe (GS.getPskByIssuer $ Left issuer) (pure . Just) isAddedM
    withMapAdd psk = do
        let issuer = pskIssuerPk psk
        dvPSKMapAdded %= HM.insert issuer psk
        dvPSKSetRemoved %= HS.delete issuer
    withMapRemove issuer = do
        inAdded <- HM.member issuer <$> use dvPSKMapAdded
        if inAdded
        then dvPSKMapAdded %= HM.delete issuer
        else dvPSKSetRemoved %= HS.insert issuer
    verifyBlock _ (Left _) = [] <$ (dvCurEpoch .= HS.empty)
    verifyBlock richmen (Right blk) = do
        let proxySKs = view mainBlockDlgPayload blk
            issuers = map pskIssuerPk proxySKs
        when (any (not . (`HS.member` richmen) . addressHash) issuers) $
            throwError $ sformat ("Block "%build%" contains psk issuers that "%
                                  "don't have enough stake")
                                 (headerHash blk)
        curEpoch <- use dvCurEpoch
        when (any (`HS.member` curEpoch) issuers) $
            throwError $ sformat ("Block "%build%" contains issuers that "%
                                  "have already published psk this epoch")
                                 (headerHash blk)
        -- we believe issuers list doesn't contain duplicates,
        -- checked in Types.Block#verifyBlocks
        dvCurEpoch %= HS.union (HS.fromList issuers)
        let toUpdate =
                filter (\ProxySecretKey{..} -> pskIssuerPk /= pskDelegatePk) proxySKs
        toRollback <- catMaybes <$> mapM withMapResolve issuers
        mapM_ withMapRemove issuers
        mapM_ withMapAdd toUpdate
        pure toRollback

-- | Applies a sequence of definitely valid blocks to memory state and
-- returns batchops. It works correctly only in case blocks don't
-- cross over epoch. So genesis block is either absent or the head.
delegationApplyBlocks
    :: forall ssc m.
       (MonadDelegation m, MonadDB m, WithLogger m, MonadMask m)
    => OldestFirst NE (Block ssc) -> m (NonEmpty SomeBatchOp)
delegationApplyBlocks blocks = do
    tip <- GS.getTip
    let assumedTip = blocks ^. _Wrapped . _neHead . prevBlockL
    when (tip /= assumedTip) $ throwM $
        DelegationCantApplyBlocks $
        sformat
        ("Oldest block is based on tip "%shortHashF%", but our tip is "%shortHashF)
        assumedTip tip
    getOldestFirst <$> mapM applyBlock blocks
  where
    applyBlock :: Block ssc -> m SomeBatchOp
    applyBlock (Left block)      = do
        runDelegationStateAction $ do
            -- all possible psks candidates are now invalid because epoch changed
            clearDlgMemPoolAction
            dwThisEpochPosted .= HS.empty
            dwEpochId .= (block ^. epochIndexL)
        pure (SomeBatchOp ([]::[GS.DelegationOp]))
    applyBlock (Right block) = do
        let proxySKs = view mainBlockDlgPayload block
            issuers = map pskIssuerPk proxySKs
            (toDelete,toReplace) =
                partition (\ProxySecretKey{..} -> pskIssuerPk == pskDelegatePk)
                proxySKs
            batchOps = map (GS.DelPsk . pskIssuerPk) toDelete ++ map GS.AddPsk toReplace
        runDelegationStateAction $ do
            dwEpochId .= block ^. epochIndexL
            for_ issuers $ \i -> do
                deleteFromDlgMemPool i
                dwThisEpochPosted %= HS.insert i
        pure $ SomeBatchOp batchOps

-- | Rollbacks block list. Erases mempool of certificates. Better to
-- restore them after the rollback (see Txp#normalizeTxpLD). You can
-- rollback arbitrary number of blocks.
delegationRollbackBlocks
    :: forall ssc m.
       ( SscHelpersClass ssc
       , MonadDelegation m
       , MonadDB m
       , MonadMask m
       , Ether.MonadReader' LrcContext m
       )
    => NewestFirst NE (Blund ssc) -> m (NonEmpty SomeBatchOp)
delegationRollbackBlocks blunds = do
    tipBlockAfterRollback <-
        maybe (throwM malformedLastParent) pure =<<
        DB.getBlock @ssc (blunds ^. _Wrapped . _neLast . _1 . prevBlockL)
    let epochAfterRollback = tipBlockAfterRollback ^. epochIndexL
    richmen <-
        HS.fromList . toList <$>
        lrcActionOnEpochReason
        (tipBlockAfterRollback ^. epochIndexL)
        "delegationRollbackBlocks: there are no richmen for last rollbacked block epoch"
        LrcDB.getRichmenDlg
    fromGenesisIssuers <-
        HS.fromList . map pskIssuerPk <$> getPSKsFromThisEpoch @ssc tipAfterRollbackHash
    runDelegationStateAction $ do
        modifyDlgMemPool
            (HM.filterWithKey $ \pk psk ->
                 not (pk `HS.member` fromGenesisIssuers) &&
                 (addressHash pk) `HS.member` richmen &&
                 pskOmega psk == epochAfterRollback)
        dwThisEpochPosted .= fromGenesisIssuers
        dwEpochId .= tipBlockAfterRollback ^. epochIndexL
    pure $ getNewestFirst (map rollbackBlund blunds)
  where
    malformedLastParent = DBMalformed $
        "delegationRollbackBlocks: parent of last rollbacked block is not in blocks db"
    tipAfterRollbackHash = blunds ^. _Wrapped . _neLast . _1 . prevBlockL
    rollbackBlund :: Blund ssc -> SomeBatchOp
    rollbackBlund (Left _, _) = SomeBatchOp ([]::[GS.DelegationOp])
    rollbackBlund (Right block, undo) =
        let proxySKs = view mainBlockDlgPayload block
            toReplace =
                map pskIssuerPk $
                filter (\ProxySecretKey{..} -> pskIssuerPk /= pskDelegatePk)
                proxySKs
            toDeleteBatch = map GS.DelPsk toReplace
            toAddBatch = map GS.AddPsk $ undoPsk undo
        in SomeBatchOp $ toDeleteBatch ++ toAddBatch


----------------------------------------------------------------------------
-- Lightweight PSK propagation
----------------------------------------------------------------------------

-- | PSK check verdict. It can be unrelated (other key or spoiled, no
-- way to differ), exist in storage already or be cached.
data PskLightVerdict
    = PLUnrelated
    | PLInvalid
    | PLExists
    | PLCached
    | PLRemoved
    | PLAdded
    deriving (Show,Eq)

-- TODO CSL-687 Calls to DB are not synchronized for now, because storage is
-- append-only, so nothing bad should happen. But it may be a problem
-- later.
-- | Processes proxy secret key (understands do we need it,
-- adds/caches on decision, returns this decision).
processProxySKLight
    :: (MonadDelegation m, Ether.MonadReader' NodeParams m, MonadDB m, MonadMask m)
    => ProxySKLight -> m PskLightVerdict
processProxySKLight psk = do
    sk <- Ether.asks' npSecretKey
    curTime <- liftIO getCurrentTime
    miscLock <- view DB.miscLock <$> DB.getNodeDBs
    psks <- RWL.withRead miscLock Misc.getProxySecretKeys
    res <- runDelegationStateAction $ do
        let related = toPublic sk == pskDelegatePk psk
            exists = psk `elem` psks
            msg = Left psk
            valid = verifyProxySecretKey psk
            selfSigned = pskDelegatePk psk == pskIssuerPk psk
        cached <- isJust . snd . LRU.lookup msg <$> use dwMessageCache
        dwMessageCache %= LRU.insert msg curTime
        pure $ if | not valid -> PLInvalid
                  | cached -> PLCached
                  | exists -> PLExists
                  | selfSigned -> PLRemoved
                  | not related -> PLUnrelated
                  | otherwise -> PLAdded
    -- (2) We're writing to DB
    when (res == PLAdded) $ RWL.withWrite miscLock $
        Misc.addProxySecretKey psk
    when (res == PLRemoved) $ RWL.withWrite miscLock $
        Misc.removeProxySecretKey $ pskIssuerPk psk
    pure res

----------------------------------------------------------------------------
-- Lightweight PSK confirmation backpropagation
----------------------------------------------------------------------------

-- | Verdict of 'processConfirmProxySk' function
data ConfirmPskLightVerdict
    = CPValid   -- ^ Valid, saved
    | CPInvalid -- ^ Invalid, throw away
    | CPCached  -- ^ Already saved
    deriving (Show,Eq)

-- | Takes a lightweight psk, delegate proof of delivery. Checks if
-- it's valid or not. Caches message in any case.
processConfirmProxySk
    :: (MonadDelegation m, MonadIO m, MonadMask m)
    => ProxySKLight -> ProxySigLight ProxySKLight -> m ConfirmPskLightVerdict
processConfirmProxySk psk proof = do
    curTime <- liftIO getCurrentTime
    runDelegationStateAction $ do
        let valid = proxyVerify SignProxySK
                      (pdDelegatePk proof)
                      proof
                      (const True)
                      psk
        cached <- isJust . snd . LRU.lookup psk <$> use dwConfirmationCache
        when valid $ dwConfirmationCache %= LRU.insert psk curTime
        pure $ if | cached    -> CPCached
                  | valid     -> CPValid
                  | otherwise -> CPInvalid

-- | Checks if we hold a confirmation for given PSK.
isProxySKConfirmed
    :: (MonadIO m, MonadMask m, MonadDelegation m)
    => ProxySKLight -> m Bool
isProxySKConfirmed psk = do
    var <- askDelegationState
    RWV.with var $ \v -> pure $ isJust $ snd $ LRU.lookup psk (v ^. dwConfirmationCache)<|MERGE_RESOLUTION|>--- conflicted
+++ resolved
@@ -48,7 +48,6 @@
 import           System.Wlog                (WithLogger)
 import           Universum
 
-<<<<<<< HEAD
 import           Pos.Binary.Class           (biSize)
 import           Pos.Binary.Communication   ()
 import           Pos.Block.Core             (Block, mainBlockDlgPayload)
@@ -75,7 +74,6 @@
                                              dwMessageCache, dwPoolSize, dwProxySKPool,
                                              dwThisEpochPosted)
 import           Pos.Delegation.Pure        (dlgMemPoolDetectLoop)
-import           Pos.Delegation.Types       (SendProxySK (..))
 import           Pos.Exception              (cardanoExceptionFromException,
                                              cardanoExceptionToException)
 import           Pos.Lrc.Context            (LrcContext)
@@ -87,43 +85,7 @@
 import qualified Pos.Util.Concurrent.RWLock as RWL
 import qualified Pos.Util.Concurrent.RWVar  as RWV
 import           Pos.Util.LRU               (filterLRU)
-=======
-import           Pos.Binary.Class         (biSize)
-import           Pos.Binary.Communication ()
-import           Pos.Block.Core           (Block, mainBlockDlgPayload)
-import           Pos.Block.Types          (Blund, Undo (undoPsk))
-import           Pos.Constants            (lightDlgConfirmationTimeout, memPoolLimitRatio,
-                                           messageCacheTimeout)
-import           Pos.Context              (NodeParams (..), lrcActionOnEpochReason)
-import           Pos.Core                 (HeaderHash, ProxySKHeavyMap, addressHash,
-                                           bvdMaxBlockSize, epochIndexL, headerHash,
-                                           prevBlockL)
-import           Pos.Crypto               (ProxySecretKey (..), PublicKey,
-                                           SignTag (SignProxySK), pdDelegatePk,
-                                           proxyVerify, shortHashF, toPublic,
-                                           verifyProxySecretKey)
-import           Pos.DB                   (DBError (DBMalformed), MonadDB,
-                                           SomeBatchOp (..))
-import qualified Pos.DB                   as DB
-import qualified Pos.DB.Block             as DB
-import qualified Pos.DB.DB                as DB
-import qualified Pos.DB.GState            as GS
-import qualified Pos.DB.Misc              as Misc
-import           Pos.Delegation.Class     (DelegationWrap (..), DlgMemPool,
-                                           MonadDelegation, askDelegationState,
-                                           dwConfirmationCache, dwEpochId, dwMessageCache,
-                                           dwPoolSize, dwProxySKPool, dwThisEpochPosted)
-import           Pos.Exception            (cardanoExceptionFromException,
-                                           cardanoExceptionToException)
-import           Pos.Lrc.Context          (LrcContext)
-import qualified Pos.Lrc.DB               as LrcDB
-import           Pos.Ssc.Class.Helpers    (SscHelpersClass)
-import           Pos.Types                (ProxySKHeavy, ProxySKLight, ProxySigLight)
-import           Pos.Util                 (withReadLifted, withWriteLifted, _neHead,
-                                           _neLast)
-import           Pos.Util.Chrono          (NE, NewestFirst (..), OldestFirst (..))
-import           Pos.Util.LRU             (filterLRU)
->>>>>>> 414817a6
+
 
 ----------------------------------------------------------------------------
 -- Different helpers to simplify logic
