{-# LANGUAGE ScopedTypeVariables #-}
-- | Communication-related serialization -- messages mostly.

module Pos.Binary.Communication () where

import           Data.Binary.Get                  (getByteString, getWord8, label)
import           Data.Binary.Put                  (putByteString, putWord8)
import qualified Data.ByteString                  as BS
import           Formatting                       (int, sformat, (%))
import           Node.Message                     (MessageName (..))
import           Universum                        hiding (putByteString)

import           Pos.Binary.Class                 (Bi (..), getRemainingByteString,
                                                   getWithLength, putWithLength)
import           Pos.Block.Network.Types          (MsgBlock (..), MsgGetBlocks (..),
                                                   MsgGetHeaders (..), MsgHeaders (..))
import           Pos.Communication.Types          (SysStartRequest (..),
                                                   SysStartResponse (..))
import           Pos.Communication.Types.Protocol (HandlerSpec (..), PeerId (..),
                                                   VerInfo (..))
import           Pos.Delegation.Types             (ConfirmProxySK (..), SendProxySK (..))
import           Pos.DHT.Model.Types              (meaningPartLength)
import           Pos.Ssc.Class.Helpers            (SscHelpersClass)
import           Pos.Ssc.Class.Types              (Ssc (..))
import           Pos.Txp.Network.Types            (TxMsgTag (..))
import           Pos.Update.Network.Types         (ProposalMsgTag (..), VoteMsgTag (..))

deriving instance Bi MessageName

<<<<<<< HEAD
instance Bi NOP where
    put _ = put (0 :: Word8)
    get = NOP <$ do
              (i :: Word8) <- get
              when (i /= 0) $
                 fail "NOP: 0 expected"


=======
>>>>>>> 353ab7a6
----------------------------------------------------------------------------
-- System start
----------------------------------------------------------------------------

instance Bi SysStartRequest where
    put _ = put (1 :: Word8)
    get = label "SysStartRequest" $ do
        (i :: Word8) <- get
        when (i /= 1) $
           fail "SysStartRequest: 1 expected"
        return SysStartRequest

instance Bi SysStartResponse where
    put (SysStartResponse t) = put t
    get = label "SysStartResponse" $ SysStartResponse <$> get

----------------------------------------------------------------------------
-- Blocks
----------------------------------------------------------------------------

instance Bi MsgGetHeaders where
    put (MsgGetHeaders f t) = put f >> put t
    get = label "MsgGetHeaders" $ MsgGetHeaders <$> get <*> get

instance Bi MsgGetBlocks where
    put (MsgGetBlocks f t) = put f >> put t
    get = label "MsgGetBlocks" $ MsgGetBlocks <$> get <*> get

instance Ssc ssc => Bi (MsgHeaders ssc) where
    put (MsgHeaders b) = put b
    get = label "MsgHeaders" $ MsgHeaders <$> get

instance SscHelpersClass ssc => Bi (MsgBlock ssc) where
    -- We encode block size and then the block itself so that we'd be able to
    -- reject the block if it's of the wrong size without consuming the whole
    -- block.
    put (MsgBlock b) =
        -- NB: When serializing, we don't check that the size of the
        -- serialized block is smaller than the allowed size. Note that
        -- we *depend* on this behavior in e.g. 'handleGetBlocks' in
        -- "Pos.Block.Network.Listeners". Grep for #put_checkBlockSize.
        putWithLength (put b)
    get = label "MsgBlock" $ getWithLength $ MsgBlock <$> get

----------------------------------------------------------------------------
-- Transaction processing
----------------------------------------------------------------------------

instance Bi TxMsgTag where
    put TxMsgTag = pure ()
    get = pure TxMsgTag

----------------------------------------------------------------------------
-- Delegation/PSK
----------------------------------------------------------------------------

instance Bi SendProxySK where
    put (SendProxySKLight pSk) = putWord8 0 >> put pSk
    put (SendProxySKHeavy pSk) = putWord8 1 >> put pSk
    get = label "SendProxySK" $ getWord8 >>= \case
        0 -> SendProxySKLight <$> get
        1 -> SendProxySKHeavy <$> get
        t -> fail $ "get@SendProxySK: unknown tag " <> show t

instance Bi ConfirmProxySK where
    put (ConfirmProxySK pSk proof) = put pSk >> put proof
    get = label "ConfirmProxySK" $ liftA2 ConfirmProxySK get get

--instance Bi CheckProxySKConfirmed where
--    put (CheckProxySKConfirmed pSk) = put pSk
--    get = CheckProxySKConfirmed <$> get
--
--instance Bi CheckProxySKConfirmedRes where
--    put (CheckProxySKConfirmedRes res) = put res
--    get = CheckProxySKConfirmedRes <$> get
--
----------------------------------------------------------------------------
-- Update system
----------------------------------------------------------------------------

instance Bi ProposalMsgTag where
    put ProposalMsgTag = pure ()
    get = pure ProposalMsgTag

instance Bi VoteMsgTag where
    put VoteMsgTag = pure ()
    get = pure VoteMsgTag

instance Bi HandlerSpec where
    put OneMsgHandler =
        putWord8 0 <>
        putWithLength (return ())
    put (ConvHandler m) =
        putWord8 1 <>
        putWithLength (put m)
    put (UnknownHandler t b) =
        putWord8 t <>
        putWithLength (putByteString b)
    get = label "HandlerSpec" $ getWord8 >>= \case
        0 -> getWithLength (pure OneMsgHandler)
        1 -> getWithLength (ConvHandler <$> get)
        t -> getWithLength (UnknownHandler t <$> getRemainingByteString)

instance Bi VerInfo where
    put VerInfo {..} = put vIMagic
                    <> put vIBlockVersion
                    <> put vIInHandlers
                    <> put vIOutHandlers
    get = label "VerInfo" $ VerInfo <$> get <*> get <*> get <*> get

peerIdLength :: Int
peerIdLength = meaningPartLength

instance Bi PeerId where
    put (PeerId b) = if BS.length b /= peerIdLength
                        then panic $ sformat ("Wrong PeerId length "%int) (BS.length b)
                        else putByteString b
    get = label "PeerId" $ PeerId <$> getByteString peerIdLength<|MERGE_RESOLUTION|>--- conflicted
+++ resolved
@@ -25,19 +25,9 @@
 import           Pos.Txp.Network.Types            (TxMsgTag (..))
 import           Pos.Update.Network.Types         (ProposalMsgTag (..), VoteMsgTag (..))
 
+
 deriving instance Bi MessageName
 
-<<<<<<< HEAD
-instance Bi NOP where
-    put _ = put (0 :: Word8)
-    get = NOP <$ do
-              (i :: Word8) <- get
-              when (i /= 0) $
-                 fail "NOP: 0 expected"
-
-
-=======
->>>>>>> 353ab7a6
 ----------------------------------------------------------------------------
 -- System start
 ----------------------------------------------------------------------------
