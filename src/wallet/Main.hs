{-# LANGUAGE ScopedTypeVariables #-}

module Main where

import           Universum

import           Data.List          ((!!))

<<<<<<< HEAD
import           Pos.CLI                (dhtNodeParser)
import           Pos.Crypto             (unsafeHash)
import           Pos.DHT                (DHTNode, DHTNodeType (..))
import           Pos.Genesis            (genesisAddresses, genesisSecretKeys)
import           Pos.Launcher           (BaseParams (..), LoggingParams (..),
                                         NodeParams (..), submitTxReal)
import           Pos.Ssc.GodTossing     (GtParams (..), SscGodTossing, genesisVssKeyPairs)
=======
import           Pos.Crypto         (unsafeHash)
import           Pos.DHT            (DHTNodeType (..))
import           Pos.Genesis        (genesisAddresses, genesisSecretKeys)
import           Pos.Launcher       (BaseParams (..), LoggingParams (..), NodeParams (..),
                                     submitTxReal)
import           Pos.Ssc.GodTossing (SscGodTossing, genesisVssKeyPairs)
>>>>>>> 498fcbee

import           WalletOptions      (WalletCommand (..), WalletOptions (..),
                                     getWalletOptions)

main :: IO ()
main = do
    WalletOptions {..} <- getWalletOptions
    case woCommand of
        SubmitTx {..} -> do
            let i = fromIntegral stGenesisIdx
            let params =
                    NodeParams
                    { npDbPath = Nothing
                    , npRebuildDb = False
                    , npSystemStart = 1477706355381569 --arbitrary value
                    , npSecretKey = genesisSecretKeys !! i
                    , npBaseParams = BaseParams
                                      { bpLoggingParams = LoggingParams
                                                          { lpRunnerTag     = "wallet"
                                                          , lpHandlerPrefix = stLogsPrefix
                                                          , lpConfigPath    = stLogConfig
                                                          }
                                      , bpPort = 24962
                                      , bpDHTPeers = stDHTPeers
                                      , bpDHTKeyOrType = Right DHTClient
                                      , bpDHTExplicitInitial = False
                                      }
                    , npCustomUtxo = Nothing
                    , npTimeLord = False
                    , npJLFile = Nothing
                    }
                gtParams =
                    GtParams
                    {
                      gtpRebuildDb  = False
                    , gtpDbPath     = Nothing
                    , gtpSscEnabled = False
                    , gtpVssKeyPair = genesisVssKeyPairs !! i
                    }
            let addr = genesisAddresses !! i
            let txId = unsafeHash addr
            submitTxReal @SscGodTossing params gtParams (txId, 0) (addr, 10)<|MERGE_RESOLUTION|>--- conflicted
+++ resolved
@@ -6,22 +6,12 @@
 
 import           Data.List          ((!!))
 
-<<<<<<< HEAD
-import           Pos.CLI                (dhtNodeParser)
-import           Pos.Crypto             (unsafeHash)
-import           Pos.DHT                (DHTNode, DHTNodeType (..))
-import           Pos.Genesis            (genesisAddresses, genesisSecretKeys)
-import           Pos.Launcher           (BaseParams (..), LoggingParams (..),
-                                         NodeParams (..), submitTxReal)
-import           Pos.Ssc.GodTossing     (GtParams (..), SscGodTossing, genesisVssKeyPairs)
-=======
 import           Pos.Crypto         (unsafeHash)
 import           Pos.DHT            (DHTNodeType (..))
 import           Pos.Genesis        (genesisAddresses, genesisSecretKeys)
 import           Pos.Launcher       (BaseParams (..), LoggingParams (..), NodeParams (..),
                                      submitTxReal)
-import           Pos.Ssc.GodTossing (SscGodTossing, genesisVssKeyPairs)
->>>>>>> 498fcbee
+import           Pos.Ssc.GodTossing (GtParams (..), SscGodTossing, genesisVssKeyPairs)
 
 import           WalletOptions      (WalletCommand (..), WalletOptions (..),
                                      getWalletOptions)
